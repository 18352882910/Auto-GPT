"""Handles loading of plugins."""
<<<<<<< HEAD
import importlib
import json
import os
=======

>>>>>>> fe85f079
import zipfile
from ast import Module
from pathlib import Path
<<<<<<< HEAD
from typing import List, Tuple, Optional
from urllib.parse import urlparse
from zipimport import zipimporter

import openapi_python_client
import requests
from abstract_singleton import AbstractSingleton
from openapi_python_client.cli import Config as OpenAPIConfig

from autogpt.config import Config
from autogpt.models.base_open_ai_plugin import BaseOpenAIPlugin
=======
from typing import List, Optional, Tuple
from zipimport import zipimporter
>>>>>>> fe85f079


def inspect_zip_for_module(zip_path: str, debug: bool = False) -> Optional[str]:
    """
    Inspect a zipfile for a module.

    Args:
        zip_path (str): Path to the zipfile.
        debug (bool, optional): Enable debug logging. Defaults to False.

    Returns:
        Optional[str]: The name of the module if found, else None.
    """
    with zipfile.ZipFile(zip_path, "r") as zfile:
        for name in zfile.namelist():
            if name.endswith("__init__.py"):
                if debug:
                    print(f"Found module '{name}' in the zipfile at: {name}")
                return name
    if debug:
        print(f"Module '__init__.py' not found in the zipfile @ {zip_path}.")
    return None


def write_dict_to_json_file(data: dict, file_path: str):
    """
    Write a dictionary to a JSON file.
    Args:
        data (dict): Dictionary to write.
        file_path (str): Path to the file.
    """
    with open(file_path, 'w') as file:
        json.dump(data, file, indent=4)


def fetch_openai_plugins_manifest_and_spec(cfg: Config) -> dict:
    """
    Fetch the manifest for a list of OpenAI plugins.
        Args:
        urls (List): List of URLs to fetch.
    Returns:
        dict: per url dictionary of manifest and spec.
    """
    # TODO add directory scan
    manifests = {}
    for url in cfg.plugins_openai:
        openai_plugin_client_dir = f"{cfg.plugins_dir}/openai/{urlparse(url).netloc}"
        create_directory_if_not_exists(openai_plugin_client_dir)
        if not os.path.exists(f'{openai_plugin_client_dir}/ai-plugin.json'):
            try:
                response = requests.get(f"{url}/.well-known/ai-plugin.json")
                if response.status_code == 200:
                    manifest = response.json()
                    if manifest["schema_version"] != "v1":
                        print(f"Unsupported manifest version: {manifest['schem_version']} for {url}")
                        continue
                    if manifest["api"]["type"] != "openapi":
                        print(f"Unsupported API type: {manifest['api']['type']} for {url}")
                        continue
                    write_dict_to_json_file(manifest, f'{openai_plugin_client_dir}/ai-plugin.json')
                else:
                    print(f"Failed to fetch manifest for {url}: {response.status_code}")
            except requests.exceptions.RequestException as e:
                print(f"Error while requesting manifest from {url}: {e}")
        else:
            print(f"Manifest for {url} already exists")
            manifest = json.load(open(f'{openai_plugin_client_dir}/ai-plugin.json'))
        if not os.path.exists(f'{openai_plugin_client_dir}/openapi.json'):
            openapi_spec = openapi_python_client._get_document(url=manifest["api"]["url"], path=None, timeout=5)
            write_dict_to_json_file(openapi_spec, f'{openai_plugin_client_dir}/openapi.json')
        else:
            print(f"OpenAPI spec for {url} already exists")
            openapi_spec = json.load(open(f'{openai_plugin_client_dir}/openapi.json'))
        manifests[url] = {
            'manifest': manifest,
            'openapi_spec': openapi_spec
        }
    return manifests


def create_directory_if_not_exists(directory_path: str) -> bool:
    """
    Create a directory if it does not exist.
    Args:
        directory_path (str): Path to the directory.
    Returns:
        bool: True if the directory was created, else False.
    """
    if not os.path.exists(directory_path):
        try:
            os.makedirs(directory_path)
            print(f"Created directory: {directory_path}")
            return True
        except OSError as e:
            print(f"Error creating directory {directory_path}: {e}")
            return False
    else:
        print(f"Directory {directory_path} already exists")
        return True


def initialize_openai_plugins(manifests_specs: dict, cfg: Config, debug: bool = False) -> dict:
    """
    Initialize OpenAI plugins.
    Args:
        manifests_specs (dict): per url dictionary of manifest and spec.
        cfg (Config): Config instance including plugins config
        debug (bool, optional): Enable debug logging. Defaults to False.
    Returns:
        dict: per url dictionary of manifest, spec and client.
    """
    openai_plugins_dir = f'{cfg.plugins_dir}/openai'
    if create_directory_if_not_exists(openai_plugins_dir):
        for url, manifest_spec in manifests_specs.items():
            openai_plugin_client_dir = f'{openai_plugins_dir}/{urlparse(url).hostname}'
            _meta_option = openapi_python_client.MetaType.SETUP,
            _config = OpenAPIConfig(**{
                'project_name_override': 'client',
                'package_name_override': 'client',
            })
            prev_cwd = Path.cwd()
            os.chdir(openai_plugin_client_dir)
            Path('ai-plugin.json')
            if not os.path.exists('client'):
                client_results = openapi_python_client.create_new_client(
                    url=manifest_spec['manifest']['api']['url'],
                    path=None,
                    meta=_meta_option,
                    config=_config,
                )
                if client_results:
                    print(f"Error creating OpenAPI client: {client_results[0].header} \n"
                          f" details: {client_results[0].detail}")
                    continue
            spec = importlib.util.spec_from_file_location('client', 'client/client/client.py')
            module = importlib.util.module_from_spec(spec)
            spec.loader.exec_module(module)
            client = module.Client(base_url=url)
            os.chdir(prev_cwd)
            manifest_spec['client'] = client
    return manifests_specs


def instantiate_openai_plugin_clients(manifests_specs_clients: dict, cfg: Config, debug: bool = False) -> dict:
    """
    Instantiates BaseOpenAIPlugin instances for each OpenAI plugin.
    Args:
        manifests_specs_clients (dict): per url dictionary of manifest, spec and client.
        cfg (Config): Config instance including plugins config
        debug (bool, optional): Enable debug logging. Defaults to False.
    Returns:
          plugins (dict): per url dictionary of BaseOpenAIPlugin instances.

    """
    plugins = {}
    for url, manifest_spec_client in manifests_specs_clients.items():
        plugins[url] = BaseOpenAIPlugin(manifest_spec_client)
    return plugins


def scan_plugins(cfg: Config, debug: bool = False) -> List[Tuple[str, Path]]:
    """Scan the plugins directory for plugins and loads them.

    Args:
        cfg (Config): Config instance including plugins config
        debug (bool, optional): Enable debug logging. Defaults to False.

    Returns:
        List[Tuple[str, Path]]: List of plugins.
    """
    loaded_plugins = []
    # Generic plugins
    plugins_path_path = Path(cfg.plugins_dir)
    for plugin in plugins_path_path.glob("*.zip"):
        if module := inspect_zip_for_module(str(plugin), debug):
            plugin = Path(plugin)
            module = Path(module)
            if debug:
                print(f"Plugin: {plugin} Module: {module}")
            zipped_package = zipimporter(plugin)
            zipped_module = zipped_package.load_module(str(module.parent))
            for key in dir(zipped_module):
                if key.startswith("__"):
                    continue
                a_module = getattr(zipped_module, key)
                a_keys = dir(a_module)
                if (
                    "_abc_impl" in a_keys
                    and a_module.__name__ != "AutoGPTPluginTemplate"
                    and blacklist_whitelist_check(a_module.__name__, cfg)
                ):
                    loaded_plugins.append(a_module())
    # OpenAI plugins
    if cfg.plugins_openai:
        manifests_specs = fetch_openai_plugins_manifest_and_spec(cfg)
        if manifests_specs.keys():
            manifests_specs_clients = initialize_openai_plugins(manifests_specs, cfg, debug)
            for url, openai_plugin_meta in manifests_specs_clients.items():
                if blacklist_whitelist_check(url, cfg):
                    plugin = BaseOpenAIPlugin(openai_plugin_meta)
                    loaded_plugins.append(plugin)

    if loaded_plugins:
        print(f"\nPlugins found: {len(loaded_plugins)}\n" "--------------------")
    for plugin in loaded_plugins:
        print(f"{plugin._name}: {plugin._version} - {plugin._description}")
    return loaded_plugins

def blacklist_whitelist_check(plugin_name: str, cfg: Config) -> bool:
    """Check if the plugin is in the whitelist or blacklist.

    Args:
        plugin_name (str): Name of the plugin.
        cfg (Config): Config object.

    Returns:
        True or False
    """
    if plugin_name in cfg.plugins_blacklist:
        return False
    if plugin_name in cfg.plugins_whitelist:
        return True
    ack = input(
        f"WARNNG Plugin {plugin_name} found. But not in the"
        " whitelist... Load? (y/n): "
    )
    return ack.lower() == "y"<|MERGE_RESOLUTION|>--- conflicted
+++ resolved
@@ -1,30 +1,20 @@
 """Handles loading of plugins."""
-<<<<<<< HEAD
+
 import importlib
 import json
 import os
-=======
-
->>>>>>> fe85f079
 import zipfile
-from ast import Module
+import openapi_python_client
+import requests
+
 from pathlib import Path
-<<<<<<< HEAD
 from typing import List, Tuple, Optional
 from urllib.parse import urlparse
 from zipimport import zipimporter
 
-import openapi_python_client
-import requests
-from abstract_singleton import AbstractSingleton
 from openapi_python_client.cli import Config as OpenAPIConfig
-
 from autogpt.config import Config
 from autogpt.models.base_open_ai_plugin import BaseOpenAIPlugin
-=======
-from typing import List, Optional, Tuple
-from zipimport import zipimporter
->>>>>>> fe85f079
 
 
 def inspect_zip_for_module(zip_path: str, debug: bool = False) -> Optional[str]:
@@ -49,7 +39,7 @@
     return None
 
 
-def write_dict_to_json_file(data: dict, file_path: str):
+def write_dict_to_json_file(data: dict, file_path: str) -> None:
     """
     Write a dictionary to a JSON file.
     Args:
@@ -185,7 +175,7 @@
     return plugins
 
 
-def scan_plugins(cfg: Config, debug: bool = False) -> List[Tuple[str, Path]]:
+def scan_plugins(cfg: Config, debug: bool = False) -> List[object]:
     """Scan the plugins directory for plugins and loads them.
 
     Args:
@@ -212,9 +202,9 @@
                 a_module = getattr(zipped_module, key)
                 a_keys = dir(a_module)
                 if (
-                    "_abc_impl" in a_keys
-                    and a_module.__name__ != "AutoGPTPluginTemplate"
-                    and blacklist_whitelist_check(a_module.__name__, cfg)
+                        "_abc_impl" in a_keys
+                        and a_module.__name__ != "AutoGPTPluginTemplate"
+                        and blacklist_whitelist_check(a_module.__name__, cfg)
                 ):
                     loaded_plugins.append(a_module())
     # OpenAI plugins
@@ -233,6 +223,7 @@
         print(f"{plugin._name}: {plugin._version} - {plugin._description}")
     return loaded_plugins
 
+
 def blacklist_whitelist_check(plugin_name: str, cfg: Config) -> bool:
     """Check if the plugin is in the whitelist or blacklist.
 
