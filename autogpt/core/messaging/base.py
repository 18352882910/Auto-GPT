--- conflicted
+++ resolved
@@ -37,29 +37,15 @@
 @dataclass
 class Message:
     """Struct for a message and its metadata."""
-<<<<<<< HEAD
-=======
-
-    content: dict  # Some json struct we can define with a strict schema
-    metadata: MessageMetadata
->>>>>>> b2ffa0ad
 
     content: dict  # Some json struct we can define with a strict schema
     metadata: MessageMetadata
 
-<<<<<<< HEAD
-=======
-Listener = Callable[[Message], None]
-MessageFilter = Callable[[Message], bool]
->>>>>>> b2ffa0ad
 
 Listener = Callable[[Message], None]
 MessageFilter = Callable[[Message], bool]
 
-<<<<<<< HEAD
 
-=======
->>>>>>> b2ffa0ad
 class MessageEmitter(abc.ABC):
     """Interface for an emitter that can send messages on a particular channel.
 
@@ -81,23 +67,16 @@
         ...
 
     @abc.abstractmethod
-<<<<<<< HEAD
-    def send_message(self, content: dict, **extra_metadata) -> None:
-=======
     def send_message(self, content: dict, **extra_metadata) -> bool:
->>>>>>> b2ffa0ad
-        """Send a message on this channel .
+        """Send a message on this channel.
 
         Args:
             content: A json-serializable object containing the message content.
             **extra_metadata: Any additional metadata to be included when emitting messages.
 
-<<<<<<< HEAD
-=======
         Returns:
             True if the message was sent successfully, False otherwise.
 
->>>>>>> b2ffa0ad
         """
         ...
 
@@ -119,53 +98,6 @@
 
     @abc.abstractmethod
     def add_listener(
-<<<<<<< HEAD
-        self,
-        listener: Listener,
-        message_filter: MessageFilter,
-    ) -> None:
-        """Add a listener to this channel.
-
-        Args:
-            listener: A callback function that responds to messages
-                        sent on this channel.
-            message_filter: A function that filters messages before they are sent to
-                              the listener.  If the filter returns False, the message
-                              is not sent to the listener.
-
-        """
-        ...
-
-    @abc.abstractmethod
-    def send_message(self, message: Message) -> None:
-        """Send a message on this channel.
-
-        Args:
-            message: The message to send.
-
-        """
-        ...
-
-    @abc.abstractmethod
-    def __repr__(self) -> str:
-        ...
-
-
-class MessageBroker(abc.ABC):
-    """Interface for a broker that can create message channels and propagate messages."""
-
-    @abc.abstractmethod
-    def __init__(self, *args, **kwargs):
-        ...
-
-    @abc.abstractmethod
-    def create_message_channel(
-        self,
-        channel_name: str,
-    ) -> None:
-        """Construct a message channel with a given name.
-
-=======
         self,
         listener: Listener,
         message_filter: MessageFilter,
@@ -214,7 +146,6 @@
     ) -> None:
         """Construct a message channel with a given name.
 
->>>>>>> b2ffa0ad
         Args:
             channel_name: The name of the channel to create.
 
